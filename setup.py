--- conflicted
+++ resolved
@@ -1,10 +1,6 @@
 from setuptools import setup
 
-<<<<<<< HEAD
 version = '0.12'
-=======
-version = '0.11'
->>>>>>> f7b17ef3
 
 with open('README.md', 'r') as readme:
     long_description = readme.read()
@@ -16,11 +12,7 @@
     name='geomatics',
     packages=['geomatics'],
     version=version,
-<<<<<<< HEAD
-    description='Tools for extracting time series from n-dimensional arrays data files and file format conversions',
-=======
-    description='Tools for creating timeseries from n-dimensional scientific data files and file format conversions',
->>>>>>> f7b17ef3
+    description='Tools for extracting time series from n-dimensional arrays in many formats and file format conversions',
     long_description=long_description,
     long_description_content_type="text/markdown",
     author='Riley Hales',
